## CHANGELOG

### `@krassowski/jupyterlab-lsp 3.1.0` (unreleased)

- features

  - make the extension work with `jupyterlab-classic` - experimental, not all features are functional yet ([#465])
<<<<<<< HEAD
  - for developers: the verbosity of console logs is now controllable from settings and set to warn by default ([#480])
=======
  - new status "Server extension missing" and a dialog with advice was added to help users with atypical configurations ([#476])
>>>>>>> 762afa74

- bug fixes:

  - namespace completions in R (after double and triple colon) now work properly ([#449])
  - improved status icon contrast when status item is active ([#465])
  - connection manager now properly keeps track of notebooks when multiple notebooks are open ([#474])
  - new cells added after kernel restart now work properly; kernel changes are handled correctly ([#478])

[#449]: https://github.com/krassowski/jupyterlab-lsp/pull/449
[#465]: https://github.com/krassowski/jupyterlab-lsp/pull/465
[#474]: https://github.com/krassowski/jupyterlab-lsp/pull/474
[#476]: https://github.com/krassowski/jupyterlab-lsp/pull/476
[#478]: https://github.com/krassowski/jupyterlab-lsp/pull/478
[#480]: https://github.com/krassowski/jupyterlab-lsp/pull/480

### `jupyter-lsp 1.0.1` (unreleased)

- bug fixes:

  - send periodic pings on websocket channels to maintain connection ([#459], thanks @franckchen)
  - R languageserver is no longer incorrectly shown as available when not installed ([#463])
  - fix completion of very large namespaces (e.g. in R's base or in JavaScript) due to truncated message relay ([#477])

[#459]: https://github.com/krassowski/jupyterlab-lsp/pull/459
[#463]: https://github.com/krassowski/jupyterlab-lsp/pull/463
[#477]: https://github.com/krassowski/jupyterlab-lsp/pull/477

### `@krassowski/jupyterlab-lsp 3.0.0` (2021-01-06)

- features

  - support for JupyterLab 3.0 ([#452], [#402])

### `jupyter-lsp 1.0.0` (2021-01-06)

- features

  - support for JupyterLab 3.0 ([#452], [#402])

[#402]: https://github.com/krassowski/jupyterlab-lsp/issues/402
[#452]: https://github.com/krassowski/jupyterlab-lsp/issues/452

### `@krassowski/jupyterlab-lsp 2.1.2` (2021-01-02)

- features

  - highlights can now be auto-removed from the cells/editors on blur (set `removeOnBlur` to `true` in settings) ([#446])

- bug fixes
  - improved performance of completion and highlights by minimising the number of highlight requests and GUI redraws (token checking, debouncing, acting on a single response only) ([#433])
  - highlights now update after cell focus/blur events even if those do not trigger cursor movement ([#433])
  - trigger characters auto-invoke now works in continuous hinting mode again ([#434])

[#433]: https://github.com/krassowski/jupyterlab-lsp/issues/433
[#434]: https://github.com/krassowski/jupyterlab-lsp/issues/434
[#446]: https://github.com/krassowski/jupyterlab-lsp/issues/446

### `@krassowski/jupyterlab-lsp 2.1.1` (2020-12-15)

- bug fixes

  - fix crash "blank screen" caused by Mac command character included in jump-to schema file ([#429])

[#429]: https://github.com/krassowski/jupyterlab-lsp/issues/429

### `jupyter-lsp 0.9.3` (2020-12-13)

- features

  - the virtual documents' folder can be configured with `JP_LSP_VIRTUAL_DIR` or
    `LanguageServerManager.virtual_documents_dir`, with a potential benefit for
    JupyterHub installations (the default value remains _contents.root_dir_ / `.virtual_documents`)
    ([#416], thanks @fcollonval)

[#416]: https://github.com/krassowski/jupyterlab-lsp/issues/416

### `@krassowski/jupyterlab-lsp 2.1.0` (2020-12-13)

- features

  - added "click to jump" functionality (by default using <kbd>Alt</kbd> modifier) ([#423])
  - added "jump back" command, by default activated with <kbd>Alt</kbd> + <kbd>o</kbd> ([#423])
  - `.virtual_documents` location can now be customized ([#416])
  - tokens are now exported making them available for import from other extensions ([#414], thanks @martinRenou)

- bug fixes

  - context menu commands are now correctly registered where previously specific conditions were leading to race conditions ([#399], thanks @mnowacki-b)
  - handles characters that need escaping (spaces, non-ASCII characters) more
    robustly in files and folder names ([#403], thanks @bollwyvl and @avaissi)
  - moving cells now triggers the document update immediately leading to immediate diagnostics update ([#421])
  - changing cell type to `raw` or `markdown` and then back to `code` properly unbinds/binds event handlers and updates document ([#421])
  - pasted cells are added to the LSP document immediately, without the need for the user to enter them ([#421])
  - improved error message when language server cannot be found ([#413], thanks @martinRenou)
  - developer documentation got improved ([#412], thanks @karlaspuldaro)

[#399]: https://github.com/krassowski/jupyterlab-lsp/issues/399
[#403]: https://github.com/krassowski/jupyterlab-lsp/issues/403
[#412]: https://github.com/krassowski/jupyterlab-lsp/issues/412
[#413]: https://github.com/krassowski/jupyterlab-lsp/issues/413
[#414]: https://github.com/krassowski/jupyterlab-lsp/issues/414
[#421]: https://github.com/krassowski/jupyterlab-lsp/issues/421

### `@krassowski/code-jumpers 1.0.0` (2020-12-13)

- breaking changes
  - split away from `@krassowski/jupyterlab_go_to_definition`, renamed to `@krassowski/code-jumpers` ([#423]):
    - removed unused code
    - refactored history operations to track files and always use global location data
  - renamed `uri` to `contents_path` to help avoid programmer issues
    with characters requiring URI encoding ([#406])

[#406]: https://github.com/krassowski/jupyterlab-lsp/pull/406
[#423]: https://github.com/krassowski/jupyterlab-lsp/pull/423

### `@krassowski/jupyterlab-lsp 2.0.8` (2020-10-25)

- bug fixes

  - custom cell syntax highlighting is now properly removed when no longer needed ([#387])
  - the completer in continuous hinting now works well with the pasted text ([#389])
  - continuous hinting suggestions will no longer show up if the only hint is the same as the current token ([#391])
  - available options for hover modifier keys are now listed in the setting descriptions ([#377])

[#377]: https://github.com/krassowski/jupyterlab-lsp/issues/377
[#387]: https://github.com/krassowski/jupyterlab-lsp/issues/387
[#389]: https://github.com/krassowski/jupyterlab-lsp/issues/389
[#391]: https://github.com/krassowski/jupyterlab-lsp/issues/391

### `@krassowski/jupyterlab-lsp 2.0.7` (2020-09-18)

- bug fixes

  - fix syntax highlighting in hover tooltips and reduce unnecessary padding and margin ([#363])
  - greatly improve performance of hover action ([#363])
  - improve support for expanded hovers tooltips using deprecated API ([#363])
  - do not hide hover tooltips too eagerly (allowing selecting text/easy scrolling of longer tooltips) ([#363])

[#363]: https://github.com/krassowski/jupyterlab-lsp/issues/363

### `@krassowski/jupyterlab-lsp 2.0.6` (2020-09-15)

- bug fixes

  - fix syntax highlighting of %%language cells slowing down editing in notebooks ([#361])

[#361]: https://github.com/krassowski/jupyterlab-lsp/issues/361

### `@krassowski/jupyterlab-lsp 2.0.5` (2020-09-11)

- bug fixes

  - fix too aggressive overrides of IPython's pinfo (`?`) and pinfo2 (`??`) ([#352])

[#352]: https://github.com/krassowski/jupyterlab-lsp/issues/352

### `@krassowski/jupyterlab-lsp 2.0.4` (2020-09-11)

- bug fixes

  - improve code overrides for IPython line magics ([#346])
  - implement missing code overrides for IPython's pinfo (`?`) and pinfo2 (`??`) syntactic sugar ([#346])

[#346]: https://github.com/krassowski/jupyterlab-lsp/issues/346

### `@krassowski/jupyterlab-lsp 2.0.2` (2020-09-07)

- bug fixes

  - fix code overrides not being registered properly ([#340])

[#340]: https://github.com/krassowski/jupyterlab-lsp/issues/340

### `@krassowski/jupyterlab-lsp 2.0.1` (2020-09-07)

- bug fixes

  - bump version of lsp-ws-connection dependency to fix the LaTeX server issues (see [#337])

[#337]: https://github.com/krassowski/jupyterlab-lsp/issues/337

### `jupyter-lsp 0.9.2` (2020-09-03)

- autodetects the `sql` language server for `.sql` files ([#328][])
  - diagnostics are provided by `sqlint` which requires Node 11+
    to work well (in contrast to currently required Node 10+).

[#328]: https://github.com/krassowski/jupyterlab-lsp/pull/328

### `@krassowski/jupyterlab-lsp 2.0.0` (2020-09-03)

- features

  - support for JupyterLab 2.2 ([#301][])
  - completer now displays server-provided documentation,
    and a kernel icon for kernel suggestions without type information ([#301][])
  - add two icons themes for the completer (material and vscode) ([#322])
  - the documentation by the completer can be turned on or off ([#315])
  - continuous hinting (Hinterland mode) can be enabled in settings ([#315])
  - tokens in which the completer should not be triggered can be changed ([#315])
  - configuration for the following features is now exposed in the settings editor ([#318]):
    - diagnostics (display, filtering)
    - hover (modifier key)
  - rename operation status reporting got improved ([#318])
  - replaced the generic status icons with code check icon (coloured differently according to the status) ([#318])
  - added icons for all the features and their commands ([#318])
  - refactored the codebase with a new architecture which allows dynamic features, document widget adapter, and code editor registration ([#318])
  - the document in the connections list in the statusbar popover are now represented by easy-to-understand DocumentLocator (breadcrumbs) widget rather than an internal id ([bacc006])
  - syntax highlighting mode is adjusted to the language with the majority of the code in an editor ([#319])
  - copy diagnostics message and filter diagnostics from context menu of Diagnostic Panel ([#330])

- bug fixes

  - path-autocompletion issues were resolved upstream and this release adopts these changes
  - the missing caret and document connection icons were restored in the statusbar popover ([#318])
  - pressing "Cancel" rename during rename now correctly aborts the rename operation ([#318])
  - when a language server for a foreign document is not available an explanation is displayed (rather than the "Connecting..." status as before) ([4e5b2ad])
  - when jump target is not found a message is now shown instead of raising an exception ([00448d0])
  - fixed status message expiration and replacement ([8798f2d]), ([#329])
  - fixed some context command rank issues introduced after an attempt of migration to nulls ([#318])

[#301]: https://github.com/krassowski/jupyterlab-lsp/pull/301
[#315]: https://github.com/krassowski/jupyterlab-lsp/pull/315
[#318]: https://github.com/krassowski/jupyterlab-lsp/pull/318
[#319]: https://github.com/krassowski/jupyterlab-lsp/pull/319
[#322]: https://github.com/krassowski/jupyterlab-lsp/pull/322
[#329]: https://github.com/krassowski/jupyterlab-lsp/pull/329
[#330]: https://github.com/krassowski/jupyterlab-lsp/pull/330
[00448d0]: https://github.com/krassowski/jupyterlab-lsp/pull/318/commits/00448d0c55e7f9a1e7e0a5322f17610daac47dfe
[bacc006]: https://github.com/krassowski/jupyterlab-lsp/pull/318/commits/bacc0066da0727ff7397574914bf0401e4d8f7cb
[4e5b2ad]: https://github.com/krassowski/jupyterlab-lsp/pull/318/commits/4e5b2adf655120458cc8be4b453fe9a78c98e061
[8798f2d]: https://github.com/krassowski/jupyterlab-lsp/pull/318/commits/8798f2dcfd28da10a2b8d8f648974111caa52307

### `@krassowski/jupyterlab-lsp 1.1.2` (2020-08-05)

- bug fixes

  - emits console warnings instead of throwing errors in hover handlers and connections ([#299][], [#300][])
  - improve URL checks in message handling to enable LaTeX diagnostics to work when configured ([#288][])

[#299]: https://github.com/krassowski/jupyterlab-lsp/pull/299
[#300]: https://github.com/krassowski/jupyterlab-lsp/pull/300

### `jupyter-lsp 0.9.1` (2020-08-05)

- autodetects the `texlab` language server for `.tex` files ([#288][])
  - diagnostics _should_ be provided by `chktex` on save, but don't yet appear,
    but can be configured through the Advanced Settings Editor to appear on save or change

[#288]: https://github.com/krassowski/jupyterlab-lsp/issues/288

### `@krassowski/jupyterlab-lsp 1.1.0` (2020-07-20)

- features

  - language servers can now be configured from the Advanced Settings Editor ([#245][])

- bug fixes

  - fixes currently-highlighted token in dark editor themes against light lab theme
    (and vice versa) ([#195][])
  - restores sorting order-indicating caret icons in diagnostics panel table ([#261][])
  - handles document open and change operation ordering more predictably ([#284][])
  - fixes some pyflakes issues caused by line magics substitution ([#293][])
  - updated the link to the documentation of language servers ([#294][])

[#195]: https://github.com/krassowski/jupyterlab-lsp/issues/195
[#261]: https://github.com/krassowski/jupyterlab-lsp/issues/261
[#293]: https://github.com/krassowski/jupyterlab-lsp/pull/293
[#294]: https://github.com/krassowski/jupyterlab-lsp/pull/294

### `jupyter-lsp 0.9.0` (2020-07-20)

- features

  - language servers can now be configured from the Advanced Settings Editor ([#245][])

- bug fixes

  - handles document open and change operation ordering more predictably ([#284][])

### `lsp-ws-connection 0.5.0` (2020-07-20)

- features

  - language servers can now be configured from the Advanced Settings Editor ([#245][])

- bug fixes

  - handles document open and change operation ordering more predictably ([#284][])

[#245]: https://github.com/krassowski/jupyterlab-lsp/pull/245
[#284]: https://github.com/krassowski/jupyterlab-lsp/pull/284

### `@krassowski/jupyterlab-lsp 1.0.0` (2020-03-14)

- features

  - supports JupyterLab 2.0

### `@krassowski/jupyterlab_go_to_definition 1.0.0` (2020-03-14)

- features

  - supports JupyterLab 2.0

### `@krassowski/jupyterlab-lsp 0.8.0` (2020-03-12)

- features

  - opens a maximum of one WebSocket per language server ([#165][], [#199][])
  - lazy-loads language server protocol machinery ([#165][])
  - waits much longer for slow-starting language servers ([#165][])
  - cleans up documents, handlers, events, and signals more aggressively ([#165][])
  - ignores malformed diagnostic ranges, enabling markdown support ([#165][])
  - passes tests on Python 3.8 on Windows ([#165][])
  - improves support for rpy2 magic cells with parameters (
    [#206](https://github.com/krassowski/jupyterlab-lsp/pull/206)
    )

- bug fixes

  - reports files are open only after installing all handlers to avoid missing messages ([#201][])

[#201]: https://github.com/krassowski/jupyterlab-lsp/issues/201

### `lsp-ws-connection 0.4.0` (2020-03-12)

- breaking changes

  - no longer assumes one document per connection ([#165][])
  - requires documents be opened explicitly ([#165][])
  - use of the `eventEmitter` pattern mostly deprecated in favor of `Promise`s
    ([#165][])

[#165]: https://github.com/krassowski/jupyterlab-lsp/pull/165

### `jupyter-lsp 0.8.0` (2020-03-12)

- breaking changes

  - websockets are now serviced by implementation key, rather than language
    under `lsp/ws/<server key>` ([#199][])
  - introduces schema version `2`, reporting status by server at `lsp/status` ([#199][])

- bugfixes:
  - handles language server reading/writing and shadow file operations in threads ([#199][])

[#199]: https://github.com/krassowski/jupyterlab-lsp/pull/199

### `jupyter-lsp 0.7.0`

- bugfixes
  - didSave no longer causes unwanted messages in logs (
    [#187](https://github.com/krassowski/jupyterlab-lsp/pull/187)
    )

### `@krassowski/jupyterlab-lsp 0.7.1`

- features

  - users can now choose which columns to display
    in the diagnostic panel, using a context menu action (
    [#159](https://github.com/krassowski/jupyterlab-lsp/pull/159)
    )
  - start the diagnostics panel docked at the bottom and improve
    the re-spawning of the diagnostics panel (
    [#166](https://github.com/krassowski/jupyterlab-lsp/pull/166)
    )

- bugfixes

  - fixed various small bugs in the completer (
    [#162](https://github.com/krassowski/jupyterlab-lsp/pull/162)
    )
  - fix documentation display in signature for LSP servers which
    return MarkupContent (
    [#164](https://github.com/krassowski/jupyterlab-lsp/pull/164)
    )

### `lsp-ws-connection 0.3.1`

- added `sendSaved()` method (textDocument/didSave) (
  [#147](https://github.com/krassowski/jupyterlab-lsp/pull/147)
  )
- fixed `getSignatureHelp()` off-by-one error (
  [#140](https://github.com/krassowski/jupyterlab-lsp/pull/140)
  )

### `@krassowski/jupyterlab-lsp 0.7.0`

- features

  - reduced space taken up by the statusbar indicator (
    [#106](https://github.com/krassowski/jupyterlab-lsp/pull/106)
    )
  - implemented statusbar popover with connections statuses (
    [#106](https://github.com/krassowski/jupyterlab-lsp/pull/106)
    )
  - generates types for server data responses from JSON schema (
    [#110](https://github.com/krassowski/jupyterlab-lsp/pull/110)
    )
  - added 'rename' function for notebooks, using shadow filesystem (
    [#115](https://github.com/krassowski/jupyterlab-lsp/pull/115)
    )
  - added a UX workaround for rope rename issues when there is a
    SyntaxError in the Python code (
    [#127](https://github.com/krassowski/jupyterlab-lsp/pull/127)
    )
  - added a widget panel with diagnostics (inspections), allowing to
    sort and explore diagnostics, and to go to the respective location
    in code (with a click); accessible from the context menu (
    [#129](https://github.com/krassowski/jupyterlab-lsp/pull/129)
    )
  - all commands are now accessible from the command palette (
    [#142](https://github.com/krassowski/jupyterlab-lsp/pull/142)
    )
  - bash LSP now also covers `%%bash` magic cell in addition to `%%sh` (
    [#144](https://github.com/krassowski/jupyterlab-lsp/pull/144)
    )
  - rpy2 magics received enhanced support for argument parsing
    in both parent Python document (re-written overrides) and
    exctracted R documents (improved foreign code extractor) (
    [#148](https://github.com/krassowski/jupyterlab-lsp/pull/148),
    [#153](https://github.com/krassowski/jupyterlab-lsp/pull/153)
    )
  - console logs can now easily be redirected to a floating console
    windows for debugging of the browser tests (see CONTRIBUTING.md)

- bugfixes
  - diagnostics in foreign documents are now correctly updated (
    [133fd3d](https://github.com/krassowski/jupyterlab-lsp/pull/129/commits/133fd3d71401c7e5affc0a8637ee157de65bef62)
    )
  - diagnostics are now always correctly displayed in the document they were intended for
  - the workaround for relative root path is now also applied on Mac (
    [#139](https://github.com/krassowski/jupyterlab-lsp/pull/139)
    )
  - fixed LSP of R in Python (`%%R` magic cell from rpy2) (
    [#144](https://github.com/krassowski/jupyterlab-lsp/pull/144)
    )
  - completion now work properly when the kernel is shut down (
    [#146](https://github.com/krassowski/jupyterlab-lsp/pull/146)
    )
  - a lowercase completion option selected from an uppercase token
    will now correctly substitute the incomplete token (
    [#143](https://github.com/krassowski/jupyterlab-lsp/pull/143)
    )
  - `didSave()` is emitted on file save, enabling the workaround
    used by R language server to lazily load `library(tidyverse)` (
    [#95](https://github.com/krassowski/jupyterlab-lsp/pull/95),
    [#147](https://github.com/krassowski/jupyterlab-lsp/pull/147),
    )
  - signature feature is now correctly working in notebooks (
    [#140](https://github.com/krassowski/jupyterlab-lsp/pull/140)
    )

### `lsp-ws-connection 0.3.0`

- infrastructure
  - brought into monorepo [#107](https://github.com/krassowski/jupyterlab-lsp/pull/107)
- dev
  - allows `initializeParams` to be overloaded by subclasses
  - adopts
    - typescript 3.7
    - prettier
    - tslint
  - added initialization checks before executing sendChange to comply
    with LSP specs [#115](https://github.com/krassowski/jupyterlab-lsp/pull/115)

### `jupyter-lsp 0.7.0b0`

- features
  - adds a language server status endpoint (
    [#81](https://github.com/krassowski/jupyterlab-lsp/pull/81)
    )
  - adds more descriptive information to the language server spec (
    [#90](https://github.com/krassowski/jupyterlab-lsp/pulls/100)
    )
  - adds an extensible listener API (
    [#99](https://github.com/krassowski/jupyterlab-lsp/issues/99),
    [#100](https://github.com/krassowski/jupyterlab-lsp/pulls/100)
    )

### `@krassowski/jupyterlab-lsp 0.6.1`

- features
  - adds an indicator to the statusbar
  - and many other improvements, see the [release notes](https://github.com/krassowski/jupyterlab-lsp/releases/tag/v0.6.1)
- dependencies
  - removes unused npm dependencies

### `@krassowski/jupyterlab-lsp 0.6.0`

- features
  - allows "rename" action in file editor
- bugfixes
  - handles some non-standard diagnostic responses
- testing
  - adds browser-based testing for file editor
- dependencies
  - requires `jupyter-lsp`

### `jupyter-lsp 0.6.0b0`

- features
  - starts language servers on demand
  - accepts configuration via Jupyter config system (traitlets) and python
    `entry_point`s
  - autodetects language servers for bash, CSS, LESS, SASS, Dockerfile, YAML, JS,
    TypeScript, JSX, TSX, JSON, YAML<|MERGE_RESOLUTION|>--- conflicted
+++ resolved
@@ -5,11 +5,8 @@
 - features
 
   - make the extension work with `jupyterlab-classic` - experimental, not all features are functional yet ([#465])
-<<<<<<< HEAD
+  - new status "Server extension missing" and a dialog with advice was added to help users with atypical configurations ([#476])
   - for developers: the verbosity of console logs is now controllable from settings and set to warn by default ([#480])
-=======
-  - new status "Server extension missing" and a dialog with advice was added to help users with atypical configurations ([#476])
->>>>>>> 762afa74
 
 - bug fixes:
 
