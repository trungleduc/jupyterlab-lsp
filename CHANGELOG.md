--- conflicted
+++ resolved
@@ -1,22 +1,11 @@
 ## Changelog
 
-<<<<<<< HEAD
-### `jupyter-lsp 1.6.0` (unreleased)
-
-- compatibility:
-  - raises the minimum supported Python to 3.7 as 3.6 reaches its end-of-life ([#723])
-- maintenance and upkeep:
-  - adds Python 3.10, PyPy 3.7, and R 4.x to the automated tests ([#723])
-
-[#768]: https://github.com/jupyter-lsp/jupyterlab-lsp/pull/723
-=======
 ### `@krassowski/jupyterlab-lsp 3.9.3` (2021-12-19)
 
 - bug fixes:
   - workaround upstream issue in merging translation ([#726], thanks @fcollonval)
 
 [#726]: https://github.com/jupyter-lsp/jupyterlab-lsp/pull/726
->>>>>>> 5f5054c1
 
 ### `@krassowski/jupyterlab-lsp 3.9.2` (2021-12-12)
 
