# CHANGELOG

## `lsp-ws-connection 0.3.1`

- added sendSaved() method (textDocument/didSave) (
  [#147](https://github.com/krassowski/jupyterlab-lsp/pull/147)
  )

## `@krassowski/jupyterlab-lsp 0.7.0-beta.1`

- features
  - reduced space taken up by the statusbar indicator
  - implemented statusbar popover with connections statuses
  - generates types for server data responses from JSON schema (
    [#110](https://github.com/krassowski/jupyterlab-lsp/pull/110)
    )
  - added 'rename' function for notebooks, using shadow filesystem (
    [#115](https://github.com/krassowski/jupyterlab-lsp/pull/115)
    )
  - added a UX workaround for rope rename issues when there is a
    SyntaxError in the Python code (
    [#129](https://github.com/krassowski/jupyterlab-lsp/pull/129)
    )
  - added a widget panel with diagnostics (inspections), allowing to
    sort and explore diagnostics, and to go to the respective location
    in code (with a click); accessible from the context menu (
    [#127](https://github.com/krassowski/jupyterlab-lsp/pull/127)
    )
  - all commands are now accessible from the command palette (
    [#142](https://github.com/krassowski/jupyterlab-lsp/pull/142)
    )
  - bash LSP now also covers `%%bash` magic cell in addition to `%%sh` (
    [#144](https://github.com/krassowski/jupyterlab-lsp/pull/144)
    )
- bugfixes
  - diagnostics in foreign documents are now correctly updated (
    [133fd3d](https://github.com/krassowski/jupyterlab-lsp/pull/129/commits/133fd3d71401c7e5affc0a8637ee157de65bef62)
    )
  - diagnostics are now always correctly displayed in the document they were intended for
  - the workaround for relative root path is now also applied on Mac (
    [#139](https://github.com/krassowski/jupyterlab-lsp/pull/139)
    )
  - fixed LSP of R in Python (`%%R` magic cell from rpy2) (
    [#144](https://github.com/krassowski/jupyterlab-lsp/pull/144)
    )
  - completion now work properly when the kernel is shut down (
    [#146](https://github.com/krassowski/jupyterlab-lsp/pull/146)
    )
<<<<<<< HEAD
  - `didSave()` is emitted on file save, enabling the workaround
    used by R language server to lazily load `library(tidyverse)` (
    [#95](https://github.com/krassowski/jupyterlab-lsp/pull/95),
    [#147](https://github.com/krassowski/jupyterlab-lsp/pull/147),
=======
  - a lowercase completion option selected from an uppercase token
    will now correctly substitute the incomplete token (
    [#143](https://github.com/krassowski/jupyterlab-lsp/pull/143)
>>>>>>> ec312808
    )

## `lsp-ws-connection 0.3.0`

- infrastructure
  - brought into monorepo [#107](https://github.com/krassowski/jupyterlab-lsp/pull/107)
- dev
  - allows `initializeParams` to be overloaded by subclasses
  - adopts
    - typescript 3.7
    - prettier
    - tslint
  - added initialization checks before executing sendChange to comply
    with LSP specs [#115](https://github.com/krassowski/jupyterlab-lsp/pull/115)

## `jupyter-lsp 0.7.0b0`

- features
  - adds a language server status endpoint (
    [#81](https://github.com/krassowski/jupyterlab-lsp/pull/81)
    )
  - adds more descriptive information to the language server spec (
    [#90](https://github.com/krassowski/jupyterlab-lsp/pulls/100)
    )
  - adds an extensible listener API (
    [#99](https://github.com/krassowski/jupyterlab-lsp/issues/99),
    [#100](https://github.com/krassowski/jupyterlab-lsp/pulls/100)
    )

## `@krassowski/jupyterlab-lsp 0.6.1`

- features
  - adds an indicator to the statusbar
- dependencies
  - removes unused npm dependencies

## `@krassowski/jupyterlab-lsp 0.6.0`

- features
  - allows "rename" action in file editor
  - and many other improvements, see the [release notes](https://github.com/krassowski/jupyterlab-lsp/releases/tag/v0.6.0)
- bugfixes
  - handles some non-standard diagnostic responses
- testing
  - adds browser-based testing for file editor
- dependencies
  - requires `jupyter-lsp`

## `jupyter-lsp 0.6.0b0`

- features
  - starts language servers on demand
  - accepts configuration via Jupyter config system (traitlets) and python
    `entry_point`s
  - autodetects language servers for bash, CSS, LESS, SASS, Dockerfile, YAML, JS,
    TypeScript, JSX, TSX, JSON, YAML<|MERGE_RESOLUTION|>--- conflicted
+++ resolved
@@ -46,16 +46,14 @@
   - completion now work properly when the kernel is shut down (
     [#146](https://github.com/krassowski/jupyterlab-lsp/pull/146)
     )
-<<<<<<< HEAD
+  - a lowercase completion option selected from an uppercase token
+    will now correctly substitute the incomplete token (
+    [#143](https://github.com/krassowski/jupyterlab-lsp/pull/143)
+    )
   - `didSave()` is emitted on file save, enabling the workaround
     used by R language server to lazily load `library(tidyverse)` (
     [#95](https://github.com/krassowski/jupyterlab-lsp/pull/95),
     [#147](https://github.com/krassowski/jupyterlab-lsp/pull/147),
-=======
-  - a lowercase completion option selected from an uppercase token
-    will now correctly substitute the incomplete token (
-    [#143](https://github.com/krassowski/jupyterlab-lsp/pull/143)
->>>>>>> ec312808
     )
 
 ## `lsp-ws-connection 0.3.0`
