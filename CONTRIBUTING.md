## Contribute to jupyterlab-lsp and jupyter-lsp :heart:

`jupyter-lsp` and `jupyterlab-lsp` are [open source][license] software, and
all contributions conforming to good sense, good taste, and the
[Jupyter Code of Conduct][code-of-conduct] are welcome, and will be reviewed
by the contributors, time-permitting.

You can contribute to the project through:

- creating language server [specs](#Specs)
  - you can publish them yourself (it might be a single file)...
  - or advocate for adding your spec to the [github repository][jupyterlab-lsp]
    and its various distributions
    - these are great first issues, as you might not need to know any python or
      javascript
- proposing parts of the architecture that can be [extended][extending]
- improving [documentation](#Documentation)
- tackling Big Issues from the [future roadmap][roadmap]
- improving testing
- reviewing pull requests

[license]: https://github.com/krassowski/jupyterlab-lsp/blob/master/LICENSE
[extending]: ./docs/Extending.ipynb
[roadmap]: ./docs/Roadmap.ipynb
[jupyterlab-lsp]: https://github.com/krassowski/jupyterlab-lsp.git
[code-of-conduct]: https://github.com/jupyter/governance/blob/master/conduct/code_of_conduct.md

### Set up the environment

Development requires, at a minimum:

<<<<<<< HEAD
- `nodejs >=10.12,<15`
- `python >=3.6,<3.9.0a0`
  - Python 3.6 and 3.8 are also tested on CI
  - Python 3.6 has issues on Windows
- `jupyterlab >=2.2.0,<3.0.0a0`
=======
- `nodejs >=12,<15`
- `python python >=3.6,<3.9.0a0`
- `jupyterlab >=3.0.0rc10,<4.0.0a0`
>>>>>>> 73c4ee36

It is recommended to use a virtual environment (e.g. `virtualenv` or `conda env`)
for development.

To use the same environment as the binder demo (recommended):

```bash
conda env update -n jupyterlab-lsp --file binder/environment.yml # create a conda env
source activate jupyterlab-lsp                                   # activate it
```

Or with `pip`:

```bash
<<<<<<< HEAD
=======
conda env update -n jupyterlab-lsp --file binder/environment.yml   # create a conda env
source activate jupyterlab-lsp                                     # activate it
# or...
>>>>>>> 73c4ee36
pip install -r requirements/dev.txt  # in a virtualenv, probably
sudo apt-get install nodejs          # ... e.g. on debian/ubuntu
```

#### The Easy Way

Once your environment is created and activated, on Linux/OSX you can run:

```bash
bash binder/postBuild
```

This performs all of the basic setup steps, and is used for the binder demo.

#### The Hard Way

Install `jupyter-lsp` from source in your virtual environment:

```bash
python -m pip install -e . --ignore-installed --no-deps -vv
```

Enable the server extension:

```bash
jupyter serverextension enable --sys-prefix --py jupyter_lsp
```

Install `npm` dependencies, build TypeScript packages, and link
to JupyterLab for development:

```bash
jlpm bootstrap
pip install .
```

### Frontend Development

To rebuild the schemas, packages, and the JupyterLab app:

```bash
jlpm build
jupyter lab build
```

To watch the files and build continuously:

```bash
jlpm watch   # leave this running...
jupyter lab --watch  # ...in another terminal
```

> Note: the backend schema is not included in `watch`, and is only refreshed by `build`

To check and fix code style:

```bash
jlpm lint
```

To run test the suite (after running `jlpm build` or `watch`):

```bash
jlpm test
```

To run tests matching specific phrase, forward `-t` argument over yarn and lerna to the test runners with two `--`:

```bash
jlpm test -- -- -t match_phrase
```

### Server Development

#### Testing `jupyter-lsp`

```bash
python scripts/utest.py
```

### Documentation

To build the documentation:

```bash
python scripts/docs.py
```

To watch documentation sources and build continuously:

```bash
python scripts/docs.py --watch
```

To check internal links in the docs after building:

```bash
python scripts/docs.py --check --local-only
```

To check internal _and_ external links in the docs after building:

```bash
python scripts/docs.py --check
```

> Note: you may get spurious failures due to rate limiting, especially in CI,
> but it's good to test locally

### Browser-based Acceptance Tests

The browser tests will launch JupyterLab on a random port and exercise the
Language Server features with [Robot Framework][] and [SeleniumLibrary][]. It
is recommended to peruse the [Robot Framework User's Guide][rfug] (and the existing
`.robot` files in `atest`) before working on tests in anger.

[robot framework]: https://github.com/robotframework/robotframework
[seleniumlibrary]: https://github.com/robotframework/seleniumlibrary
[rfug]: https://robotframework.org/robotframework/latest/RobotFrameworkUserGuide.html

First, ensure you've prepared JupyterLab for `jupyterlab-lsp`
[frontend](#frontend-development) and [server](#server-development) development.

Prepare the environment:

```bash
conda env update -n jupyterlab-lsp --file requirements/atest.yml
```

or with `pip`

```
pip install -r requirements/atest.txt  # ... and install geckodriver, somehow
sudo apt-get install firefox-geckodriver    # ... e.g. on debian/ubuntu
```

Run the tests:

```bash
python scripts/atest.py
```

The Robot Framework reports and screenshots will be in `atest/output`, with
`<operating system>_<python version>_<attempt>.<log|report>.html` and subsequent `screenshots` being the most interesting
artifact, e.g.

```
atest/
  output/
    linux_37_1.log.html
    linux_37_1.report.html
    linux_37_1/
      screenshots/
```

#### Customizing the Acceptance Test Run

By default, all of the tests will be run, once.

The underlying `robot` command supports a vast number of options and many
support wildcards (`*` and `?`) and boolean operators (`NOT`, `OR`). For more,
start with
[simple patterns](https://robotframework.org/robotframework/latest/RobotFrameworkUserGuide.html#simple-patterns).

##### Run a suite

```bash
python scripts/atest.py --suite "05_Features.Completion"
```

##### Run a single test

```bash
python scripts/atest.py --test "Works With Kernel Running"
```

##### Run test with a tag

Tags are preferrable to file names and test name matching in many settings, as
they are aggregated nicely between runs.

```bash
python scripts/atest.py --include feature:completion
```

... or only Python completion

```bash
python scripts/atest.py --include feature:completionANDlanguage:python
```

##### Just Keep Testing with `ATEST_RETRIES`

Run tests, and _rerun_ only failed tests up to two times:

```bash
ATEST_RETRIES=2 python scripts/atest.py --include feature:completion
```

After running a bunch of tests, it may be helpful to combine them back together
into a single `log.html` and `report.html` with
[rebot](https://robotframework.org/robotframework/latest/RobotFrameworkUserGuide.html#rebot).
Like `atest.py`, `combine.py` also passes through extra arguments

```bash
python scripts/combine.py
```

#### Troubleshooting

- If you see the following error message:

  ```python
  Parent suite setup failed:
  TypeError: expected str, bytes or os.PathLike object, not NoneType
  ```

  it may indicate that you have no `firefox`, or `geckodriver` installed (or discoverable
  in the search path).

- If a test suite for a specific language fails it may indicate that you have no
  appropriate server language installed (see [LANGUAGESERVERS][])

[languageservers]: https://jupyterlab-lsp.readthedocs.io/en/latest/Language%20Servers.html

- If you are seeing errors like `Element is blocked by .jp-Dialog`, caused by
  the JupyterLab _Build suggested_ dialog, (likely if you have been using
  `jlpm watch`) ensure you have a "clean" lab (with production assets) with:

  ```bash
  jupyter lab clean
  jlpm build
  jlpm lab:link
  jupyter lab build --dev-build=False --minimize=True
  ```

  and re-run the tests.

- To display logs on the screenshots, write logs with `virtual_editor.console.log` method,
  and change `create_console('browser')` to `create_console('floating')` in `VirtualEditor`
  constructor (please feel free to add a config option for this).

- If you see:

  > `SessionNotCreatedException: Message: Unable to find a matching set of capabilities`

  `geckodriver >=0.27.0` requires an _actual_ Firefox executable. Several places
  will be checked (including where `conda-forge` installs, as in CI): to test
  a Firefox _not_ on your `PATH`, set the following enviroment variable:

  ```bash
  export FIREFOX_BINARY=/path/to/firefox      # ... unix
  set FIREFOX_BINARY=C:\path\to\firefox.exe   # ... windows
  ```

### Formatting

Minimal code style is enforced with `pytest-flake8` during unit testing. If installed,
`pytest-black` and `pytest-isort` can help find potential problems, and lead to
cleaner commits, but are not enforced during CI tests (but are checked during lint).

You can clean up your code, and check for using the project's style guide with:

```bash
python scripts/lint.py
```

### Specs

It is convenient to collect common patterns for connecting to installed language
servers as `pip`-installable packages that Just Work with `jupyter-lsp`.

If an advanced user installs, locates, and configures, their own language
server it will always win vs an auto-configured one.

#### Writing a spec

> See the built-in [specs][] for implementations and some [helpers][].

[specs]: https://github.com/krassowski/jupyterlab-lsp/tree/master/py_src/jupyter_lsp/specs
[helpers]: https://github.com/krassowski/jupyterlab-lsp/blob/master/py_src/jupyter_lsp/specs/utils.py

A spec is a python function that accepts a single argument, the
`LanguageServerManager`, and returns a dictionary of the form:

```python
{
  "python-language-server": {            # the name of the implementation
      "version": 1,                      # the version of the spec schema
      "argv": ["python", "-m", "pyls"],  # a list of command line arguments
      "languages": ["python"]            # a list of languages it supports
  }
}
```

The absolute minimum listing requires `argv` (a list of shell tokens to launch
the server) and `languages` (which languages to respond to), but many number of
other options to enrich the user experience are available in the
[schema][] and are exercised by the current `entry_points`-based [specs][].

[schema]: https://github.com/krassowski/jupyterlab-lsp/blob/master/py_src/jupyter_lsp/schema/schema.json

The spec should only be advertised if the command _could actually_ be run:

- its runtime (e.g. `julia`, `nodejs`, `python`, `r`, `ruby`) is installed
- the language server itself is installed (e.g. `python-language-server`)

##### Common Concerns

- some language servers need to have their connection mode specified
  - the `stdio` interface is the only one supported by `jupyter_lsp`
    - PRs welcome to support other modes!
- because of its VSCode heritage, many language servers use `nodejs`
  - `LanguageServerManager.nodejs` will provide the location of our best
    guess at where a user's `nodejs` might be found
- some language servers are hard to start purely from the command line
  - use a helper script to encapsulate some complexity.
    - See the [r spec][] for an example

[r spec]: https://github.com/krassowski/jupyterlab-lsp/blob/master/py_src/jupyter_lsp/specs/r_languageserver.py

##### Example: making a pip-installable `cool-language-server` spec

Consider the following (absolutely minimal) directory structure:

```
- setup.py
- jupyter_lsp_my_cool_language_server.py
```

> You should consider adding a LICENSE, some documentation, etc.

Define your spec:

```python
# jupyter_lsp_my_cool_language_server.py
from shutil import which


def cool(app):
    cool_language_server = shutil.which("cool-language-server")

    if not cool_language_server:
        return {}

    return {
        "cool-language-server": {
            "version": 1,
            "argv": [cool_language_server],
            "languages": ["cool"]
        }
    }
```

Tell `pip` how to package your spec:

```python
# setup.py
import setuptools
setuptools.setup(
    name="jupyter-lsp-my-cool-language-server",
    py_modules=["jupyter_lsp_my_cool_language_server"],
    entry_points={
        "jupyter_lsp_spec_v1": [
            "cool-language-server":
              "jupyter_lsp_my_cool_language_server:cool"
        ]
    }
)
```

Test it!

```bash
python -m pip install -e .
```

Build it!

```bash
python setup.py sdist bdist_wheel
```<|MERGE_RESOLUTION|>--- conflicted
+++ resolved
@@ -29,17 +29,11 @@
 
 Development requires, at a minimum:
 
-<<<<<<< HEAD
-- `nodejs >=10.12,<15`
+- `nodejs >=12,<15`
 - `python >=3.6,<3.9.0a0`
   - Python 3.6 and 3.8 are also tested on CI
   - Python 3.6 has issues on Windows
-- `jupyterlab >=2.2.0,<3.0.0a0`
-=======
-- `nodejs >=12,<15`
-- `python python >=3.6,<3.9.0a0`
 - `jupyterlab >=3.0.0rc10,<4.0.0a0`
->>>>>>> 73c4ee36
 
 It is recommended to use a virtual environment (e.g. `virtualenv` or `conda env`)
 for development.
@@ -54,12 +48,6 @@
 Or with `pip`:
 
 ```bash
-<<<<<<< HEAD
-=======
-conda env update -n jupyterlab-lsp --file binder/environment.yml   # create a conda env
-source activate jupyterlab-lsp                                     # activate it
-# or...
->>>>>>> 73c4ee36
 pip install -r requirements/dev.txt  # in a virtualenv, probably
 sudo apt-get install nodejs          # ... e.g. on debian/ubuntu
 ```
