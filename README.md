--- conflicted
+++ resolved
@@ -52,13 +52,7 @@
 - system of settings, including options:
   - to enable aggressive autocompletion (like in hinterland)
   - to change the verbosity of signature hints (whether to show documentation, number of lines to be shown)
-<<<<<<< HEAD
 
-If a feature you need is not on this list (or the lists below) please feel free to suggest it by opening an issue.
-
-=======
- 
->>>>>>> 1a819968
 ### Planned:
 
 - "rename" action (PR welcome, but please mind issue #23)
@@ -68,11 +62,8 @@
 - Gutter with linter results
 - Use the kernel session for autocompletion in FileEditor if available (PR welcome)
 
-<<<<<<< HEAD
-=======
 If a feature you need is not on the lists above, please feel free to suggest it by opening a new [issue](https://github.com/krassowski/jupyterlab-lsp/issues).
 
->>>>>>> 1a819968
 #### Hints
 
 - just like in old notebooks, you can still use the built-in <kbd>Shift</kbd> + <kbd>Tab</kbd> to get a signature in JupyterLab.
